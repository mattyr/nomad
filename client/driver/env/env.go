package env

import (
	"fmt"
	"os"
	"strconv"
	"strings"

	hargs "github.com/hashicorp/nomad/helper/args"
	"github.com/hashicorp/nomad/nomad/structs"
)

// A set of environment variables that are exported by each driver.
const (
	// AllocDir is the environment variable with the path to the alloc directory
	// that is shared across tasks within a task group.
	AllocDir = "NOMAD_ALLOC_DIR"

	// TaskLocalDir is the environment variable with the path to the tasks local
	// directory where it can store data that is persisted to the alloc is
	// removed.
	TaskLocalDir = "NOMAD_TASK_DIR"

	// MemLimit is the environment variable with the tasks memory limit in MBs.
	MemLimit = "NOMAD_MEMORY_LIMIT"

	// CpuLimit is the environment variable with the tasks CPU limit in MHz.
	CpuLimit = "NOMAD_CPU_LIMIT"

	// AllocID is the environment variable for passing the allocation ID.
	AllocID = "NOMAD_ALLOC_ID"

	// AllocName is the environment variable for passing the allocation name.
	AllocName = "NOMAD_ALLOC_NAME"

	// TaskName is the environment variable for passing the task name.
	TaskName = "NOMAD_TASK_NAME"

	// AllocIndex is the environment variable for passing the allocation index.
	AllocIndex = "NOMAD_ALLOC_INDEX"

	// AddrPrefix is the prefix for passing both dynamic and static port
	// allocations to tasks.
	// E.g$NOMAD_ADDR_http=127.0.0.1:80
	AddrPrefix = "NOMAD_ADDR_"

	// IpPrefix is the prefix for passing the IP of a port allocation to a task.
	IpPrefix = "NOMAD_IP_"

	// PortPrefix is the prefix for passing the port allocation to a task.
	PortPrefix = "NOMAD_PORT_"

	// HostPortPrefix is the prefix for passing the host port when a portmap is
	// specified.
	HostPortPrefix = "NOMAD_HOST_PORT_"

	// MetaPrefix is the prefix for passing task meta data.
	MetaPrefix = "NOMAD_META_"
)

// The node values that can be interpreted.
const (
	nodeIdKey    = "node.unique.id"
	nodeDcKey    = "node.datacenter"
	nodeNameKey  = "node.unique.name"
	nodeClassKey = "node.class"

	// Prefixes used for lookups.
	nodeAttributePrefix = "attr."
	nodeMetaPrefix      = "meta."
)

// TaskEnvironment is used to expose information to a task via environment
// variables and provide interpolation of Nomad variables.
type TaskEnvironment struct {
	ExcludeNomadEnv bool
	Env             map[string]string
	TaskMeta        map[string]string
	TaskGroupMeta   map[string]string
	JobMeta         map[string]string
	AllocDir        string
	TaskDir         string
	CpuLimit        int
	MemLimit        int
	TaskName        string
	AllocIndex      int
	AllocId         string
	AllocName       string
	Node            *structs.Node
	Networks        []*structs.NetworkResource
	PortMap         map[string]int

	// fullEnv is all possible task env variables, including nomad-injected ones
	FullEnv map[string]string

	// taskEnv is the variables that will be set in the tasks environment
	TaskEnv map[string]string

	// nodeValues is the values that are allowed for interprolation from the
	// node.
	NodeValues map[string]string
}

func NewTaskEnvironment(node *structs.Node, excludeNomadEnv bool) *TaskEnvironment {
	return &TaskEnvironment{Node: node, ExcludeNomadEnv: excludeNomadEnv, AllocIndex: -1}
}

// ParseAndReplace takes the user supplied args replaces any instance of an
// environment variable or nomad variable in the args with the actual value.
func (t *TaskEnvironment) ParseAndReplace(args []string) []string {
	replaced := make([]string, len(args))
	for i, arg := range args {
		replaced[i] = hargs.ReplaceEnv(arg, t.FullEnv, t.NodeValues)
	}

	return replaced
}

// ReplaceEnv takes an arg and replaces all occurrences of environment variables
// and nomad variables.  If the variable is found in the passed map it is
// replaced, otherwise the original string is returned.
func (t *TaskEnvironment) ReplaceEnv(arg string) string {
	return hargs.ReplaceEnv(arg, t.FullEnv, t.NodeValues)
}

// Build must be called after all the tasks environment values have been set.
func (t *TaskEnvironment) Build() *TaskEnvironment {
	t.NodeValues = make(map[string]string)
	t.FullEnv = make(map[string]string)

	// Build the meta with the following precedence: task, task group, job.
	for _, meta := range []map[string]string{t.JobMeta, t.TaskGroupMeta, t.TaskMeta} {
		for k, v := range meta {
			t.FullEnv[fmt.Sprintf("%s%s", MetaPrefix, strings.ToUpper(k))] = v
		}
	}

	// Build the ports
	for _, network := range t.Networks {
<<<<<<< HEAD
		for label, value := range network.MapLabelToValues(t.PortMap) {
			IPPort := fmt.Sprintf("%s:%d", network.IP, value)
			t.FullEnv[fmt.Sprintf("%s%s", AddrPrefix, label)] = IPPort
			t.FullEnv[fmt.Sprintf("%s%s", IpPrefix, label)] = network.IP
			t.FullEnv[fmt.Sprintf("%s%s", PortPrefix, label)] = fmt.Sprintf("%d", value)

			// Pass an explicit port mapping to the environment
			if port, ok := t.PortMap[label]; ok {
				t.FullEnv[fmt.Sprintf("%s%s", HostPortPrefix, label)] = strconv.Itoa(port)
			}
=======
		for label, value := range network.MapLabelToValues(nil) {
			t.TaskEnv[fmt.Sprintf("%s%s", IpPrefix, label)] = network.IP
			t.TaskEnv[fmt.Sprintf("%s%s", HostPortPrefix, label)] = strconv.Itoa(value)
			if forwardedPort, ok := t.PortMap[label]; ok {
				value = forwardedPort
			}
			t.TaskEnv[fmt.Sprintf("%s%s", PortPrefix, label)] = fmt.Sprintf("%d", value)
			IPPort := fmt.Sprintf("%s:%d", network.IP, value)
			t.TaskEnv[fmt.Sprintf("%s%s", AddrPrefix, label)] = IPPort

>>>>>>> 3ba8cf9a
		}
	}

	// Build the directories
	if t.AllocDir != "" {
		t.FullEnv[AllocDir] = t.AllocDir
	}
	if t.TaskDir != "" {
		t.FullEnv[TaskLocalDir] = t.TaskDir
	}

	// Build the resource limits
	if t.MemLimit != 0 {
		t.FullEnv[MemLimit] = strconv.Itoa(t.MemLimit)
	}
	if t.CpuLimit != 0 {
		t.FullEnv[CpuLimit] = strconv.Itoa(t.CpuLimit)
	}

	// Build the tasks ids
	if t.AllocId != "" {
		t.FullEnv[AllocID] = t.AllocId
	}
	if t.AllocName != "" {
		t.FullEnv[AllocName] = t.AllocName
	}
	if t.AllocIndex != -1 {
		t.FullEnv[AllocIndex] = strconv.Itoa(t.AllocIndex)
	}
	if t.TaskName != "" {
		t.FullEnv[TaskName] = t.TaskName
	}

	// Build the node
	if t.Node != nil {
		// Set up the node values.
		t.NodeValues[nodeIdKey] = t.Node.ID
		t.NodeValues[nodeDcKey] = t.Node.Datacenter
		t.NodeValues[nodeNameKey] = t.Node.Name
		t.NodeValues[nodeClassKey] = t.Node.NodeClass

		// Set up the attributes.
		for k, v := range t.Node.Attributes {
			t.NodeValues[fmt.Sprintf("%s%s", nodeAttributePrefix, k)] = v
		}

		// Set up the meta.
		for k, v := range t.Node.Meta {
			t.NodeValues[fmt.Sprintf("%s%s", nodeMetaPrefix, k)] = v
		}
	}

	// Interpret the environment variables
	interpreted := make(map[string]string, len(t.Env))
	for k, v := range t.Env {
		interpreted[k] = hargs.ReplaceEnv(v, t.NodeValues, t.FullEnv)
	}

	for k, v := range interpreted {
		t.FullEnv[k] = v
	}

	if t.ExcludeNomadEnv {
		t.TaskEnv = interpreted
	} else {
		t.TaskEnv = t.FullEnv
	}

	return t
}

// EnvList returns a list of strings with NAME=value pairs.
func (t *TaskEnvironment) EnvList() []string {
	env := []string{}
	for k, v := range t.TaskEnv {
		env = append(env, fmt.Sprintf("%s=%s", k, v))
	}

	return env
}

// EnvMap returns a copy of the tasks environment variables.
func (t *TaskEnvironment) EnvMap() map[string]string {
	m := make(map[string]string, len(t.TaskEnv))
	for k, v := range t.TaskEnv {
		m[k] = v
	}

	return m
}

// Builder methods to build the TaskEnvironment
func (t *TaskEnvironment) SetAllocDir(dir string) *TaskEnvironment {
	t.AllocDir = dir
	return t
}

func (t *TaskEnvironment) ClearAllocDir() *TaskEnvironment {
	t.AllocDir = ""
	return t
}

func (t *TaskEnvironment) SetTaskLocalDir(dir string) *TaskEnvironment {
	t.TaskDir = dir
	return t
}

func (t *TaskEnvironment) ClearTaskLocalDir() *TaskEnvironment {
	t.TaskDir = ""
	return t
}

func (t *TaskEnvironment) SetMemLimit(limit int) *TaskEnvironment {
	t.MemLimit = limit
	return t
}

func (t *TaskEnvironment) ClearMemLimit() *TaskEnvironment {
	t.MemLimit = 0
	return t
}

func (t *TaskEnvironment) SetCpuLimit(limit int) *TaskEnvironment {
	t.CpuLimit = limit
	return t
}

func (t *TaskEnvironment) ClearCpuLimit() *TaskEnvironment {
	t.CpuLimit = 0
	return t
}

func (t *TaskEnvironment) SetNetworks(networks []*structs.NetworkResource) *TaskEnvironment {
	t.Networks = networks
	return t
}

func (t *TaskEnvironment) clearNetworks() *TaskEnvironment {
	t.Networks = nil
	return t
}

func (t *TaskEnvironment) SetPortMap(portMap map[string]int) *TaskEnvironment {
	t.PortMap = portMap
	return t
}

func (t *TaskEnvironment) clearPortMap() *TaskEnvironment {
	t.PortMap = nil
	return t
}

// Takes a map of meta values to be passed to the task. The keys are capatilized
// when the environent variable is set.
func (t *TaskEnvironment) SetTaskMeta(m map[string]string) *TaskEnvironment {
	t.TaskMeta = m
	return t
}

func (t *TaskEnvironment) ClearTaskMeta() *TaskEnvironment {
	t.TaskMeta = nil
	return t
}

func (t *TaskEnvironment) SetTaskGroupMeta(m map[string]string) *TaskEnvironment {
	t.TaskGroupMeta = m
	return t
}

func (t *TaskEnvironment) ClearTaskGroupMeta() *TaskEnvironment {
	t.TaskGroupMeta = nil
	return t
}

func (t *TaskEnvironment) SetJobMeta(m map[string]string) *TaskEnvironment {
	t.JobMeta = m
	return t
}

func (t *TaskEnvironment) ClearJobMeta() *TaskEnvironment {
	t.JobMeta = nil
	return t
}

func (t *TaskEnvironment) SetEnvvars(m map[string]string) *TaskEnvironment {
	t.Env = m
	return t
}

// Appends the given environment variables.
func (t *TaskEnvironment) AppendEnvvars(m map[string]string) *TaskEnvironment {
	if t.Env == nil {
		t.Env = make(map[string]string, len(m))
	}

	for k, v := range m {
		t.Env[k] = v
	}
	return t
}

// AppendHostEnvvars adds the host environment variables to the tasks. The
// filter parameter can be use to filter host environment from entering the
// tasks.
func (t *TaskEnvironment) AppendHostEnvvars(filter []string) *TaskEnvironment {
	hostEnv := os.Environ()
	if t.Env == nil {
		t.Env = make(map[string]string, len(hostEnv))
	}

	// Index the filtered environment variables.
	index := make(map[string]struct{}, len(filter))
	for _, f := range filter {
		index[f] = struct{}{}
	}

	for _, e := range hostEnv {
		parts := strings.SplitN(e, "=", 2)
		key, value := parts[0], parts[1]

		// Skip filtered environment variables
		if _, filtered := index[key]; filtered {
			continue
		}

		// Don't override the tasks environment variables.
		if _, existing := t.Env[key]; !existing {
			t.Env[key] = value
		}
	}

	return t
}

func (t *TaskEnvironment) ClearEnvvars() *TaskEnvironment {
	t.Env = nil
	return t
}

// Helper method for setting all fields from an allocation.
func (t *TaskEnvironment) SetAlloc(alloc *structs.Allocation) *TaskEnvironment {
	t.AllocId = alloc.ID
	t.AllocName = alloc.Name
	t.AllocIndex = alloc.Index()
	return t
}

// Helper method for clearing all fields from an allocation.
func (t *TaskEnvironment) ClearAlloc(alloc *structs.Allocation) *TaskEnvironment {
	return t.ClearAllocId().ClearAllocName().ClearAllocIndex()
}

func (t *TaskEnvironment) SetAllocIndex(index int) *TaskEnvironment {
	t.AllocIndex = index
	return t
}

func (t *TaskEnvironment) ClearAllocIndex() *TaskEnvironment {
	t.AllocIndex = -1
	return t
}

func (t *TaskEnvironment) SetAllocId(id string) *TaskEnvironment {
	t.AllocId = id
	return t
}

func (t *TaskEnvironment) ClearAllocId() *TaskEnvironment {
	t.AllocId = ""
	return t
}

func (t *TaskEnvironment) SetAllocName(name string) *TaskEnvironment {
	t.AllocName = name
	return t
}

func (t *TaskEnvironment) ClearAllocName() *TaskEnvironment {
	t.AllocName = ""
	return t
}

func (t *TaskEnvironment) SetTaskName(name string) *TaskEnvironment {
	t.TaskName = name
	return t
}

func (t *TaskEnvironment) ClearTaskName() *TaskEnvironment {
	t.TaskName = ""
	return t
}<|MERGE_RESOLUTION|>--- conflicted
+++ resolved
@@ -137,18 +137,6 @@
 
 	// Build the ports
 	for _, network := range t.Networks {
-<<<<<<< HEAD
-		for label, value := range network.MapLabelToValues(t.PortMap) {
-			IPPort := fmt.Sprintf("%s:%d", network.IP, value)
-			t.FullEnv[fmt.Sprintf("%s%s", AddrPrefix, label)] = IPPort
-			t.FullEnv[fmt.Sprintf("%s%s", IpPrefix, label)] = network.IP
-			t.FullEnv[fmt.Sprintf("%s%s", PortPrefix, label)] = fmt.Sprintf("%d", value)
-
-			// Pass an explicit port mapping to the environment
-			if port, ok := t.PortMap[label]; ok {
-				t.FullEnv[fmt.Sprintf("%s%s", HostPortPrefix, label)] = strconv.Itoa(port)
-			}
-=======
 		for label, value := range network.MapLabelToValues(nil) {
 			t.TaskEnv[fmt.Sprintf("%s%s", IpPrefix, label)] = network.IP
 			t.TaskEnv[fmt.Sprintf("%s%s", HostPortPrefix, label)] = strconv.Itoa(value)
@@ -158,8 +146,6 @@
 			t.TaskEnv[fmt.Sprintf("%s%s", PortPrefix, label)] = fmt.Sprintf("%d", value)
 			IPPort := fmt.Sprintf("%s:%d", network.IP, value)
 			t.TaskEnv[fmt.Sprintf("%s%s", AddrPrefix, label)] = IPPort
-
->>>>>>> 3ba8cf9a
 		}
 	}
 
