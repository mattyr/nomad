--- conflicted
+++ resolved
@@ -77,7 +77,6 @@
 // TaskEnvironment is used to expose information to a task via environment
 // variables and provide interpolation of Nomad variables.
 type TaskEnvironment struct {
-<<<<<<< HEAD
 	ExcludeNomadEnv bool
 	Env             map[string]string
 	TaskMeta        map[string]string
@@ -85,6 +84,7 @@
 	JobMeta         map[string]string
 	AllocDir        string
 	TaskDir         string
+	SecretDir       string
 	CpuLimit        int
 	MemLimit        int
 	TaskName        string
@@ -97,24 +97,6 @@
 
 	// fullEnv is all possible task env variables, including nomad-injected ones
 	FullEnv map[string]string
-=======
-	Env           map[string]string
-	TaskMeta      map[string]string
-	TaskGroupMeta map[string]string
-	JobMeta       map[string]string
-	AllocDir      string
-	TaskDir       string
-	SecretDir     string
-	CpuLimit      int
-	MemLimit      int
-	TaskName      string
-	AllocIndex    int
-	AllocId       string
-	AllocName     string
-	Node          *structs.Node
-	Networks      []*structs.NetworkResource
-	PortMap       map[string]int
->>>>>>> 5387e1ea
 
 	// taskEnv is the variables that will be set in the tasks environment
 	TaskEnv map[string]string
