--- conflicted
+++ resolved
@@ -285,7 +285,6 @@
 	}
 }
 
-<<<<<<< HEAD
 func TestExecutor_ResourceStats(t *testing.T) {
 	testutil.ExecCompatible(t)
 
@@ -318,7 +317,8 @@
 	}
 
 	fmt.Printf("DIPTANU STATS %v", stats)
-=======
+}
+
 func TestExecutor_MakeExecutable(t *testing.T) {
 	// Create a temp file
 	f, err := ioutil.TempFile("", "")
@@ -377,5 +377,4 @@
 	if !reflect.DeepEqual(task.Services[0].Checks[0].Args, expectedCheckArgs) {
 		t.Fatalf("expected: %v, actual: %v", expectedCheckArgs, task.Services[0].Checks[0].Args)
 	}
->>>>>>> a1996403
 }