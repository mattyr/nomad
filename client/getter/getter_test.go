package getter

import (
	"fmt"
	"io/ioutil"
	"net/http"
	"net/http/httptest"
	"os"
	"path/filepath"
	"reflect"
	"strings"
	"testing"

	"github.com/hashicorp/nomad/client/driver/env"
	"github.com/hashicorp/nomad/nomad/mock"
	"github.com/hashicorp/nomad/nomad/structs"
)

func TestGetArtifact_FileAndChecksum(t *testing.T) {
	// Create the test server hosting the file to download
	ts := httptest.NewServer(http.FileServer(http.Dir(filepath.Dir("./test-fixtures/"))))
	defer ts.Close()

	// Create a temp directory to download into
	taskDir, err := ioutil.TempDir("", "nomad-test")
	if err != nil {
		t.Fatalf("failed to make temp directory: %v", err)
	}
	defer os.RemoveAll(taskDir)

	// Create the artifact
	file := "test.sh"
	artifact := &structs.TaskArtifact{
		GetterSource: fmt.Sprintf("%s/%s", ts.URL, file),
		GetterOptions: map[string]string{
			"checksum": "md5:bce963762aa2dbfed13caf492a45fb72",
		},
	}

	// Download the artifact
<<<<<<< HEAD
	taskEnv := env.NewTaskEnvironment(mock.Node(), false)
	logger := log.New(os.Stderr, "", log.LstdFlags)
	if err := GetArtifact(taskEnv, artifact, taskDir, logger); err != nil {
=======
	taskEnv := env.NewTaskEnvironment(mock.Node())
	if err := GetArtifact(taskEnv, artifact, taskDir); err != nil {
>>>>>>> 5387e1ea
		t.Fatalf("GetArtifact failed: %v", err)
	}

	// Verify artifact exists
	if _, err := os.Stat(filepath.Join(taskDir, file)); err != nil {
		t.Fatalf("file not found: %s", err)
	}
}

func TestGetArtifact_File_RelativeDest(t *testing.T) {
	// Create the test server hosting the file to download
	ts := httptest.NewServer(http.FileServer(http.Dir(filepath.Dir("./test-fixtures/"))))
	defer ts.Close()

	// Create a temp directory to download into
	taskDir, err := ioutil.TempDir("", "nomad-test")
	if err != nil {
		t.Fatalf("failed to make temp directory: %v", err)
	}
	defer os.RemoveAll(taskDir)

	// Create the artifact
	file := "test.sh"
	relative := "foo/"
	artifact := &structs.TaskArtifact{
		GetterSource: fmt.Sprintf("%s/%s", ts.URL, file),
		GetterOptions: map[string]string{
			"checksum": "md5:bce963762aa2dbfed13caf492a45fb72",
		},
		RelativeDest: relative,
	}

	// Download the artifact
<<<<<<< HEAD
	taskEnv := env.NewTaskEnvironment(mock.Node(), false)
	logger := log.New(os.Stderr, "", log.LstdFlags)
	if err := GetArtifact(taskEnv, artifact, taskDir, logger); err != nil {
=======
	taskEnv := env.NewTaskEnvironment(mock.Node())
	if err := GetArtifact(taskEnv, artifact, taskDir); err != nil {
>>>>>>> 5387e1ea
		t.Fatalf("GetArtifact failed: %v", err)
	}

	// Verify artifact was downloaded to the correct path
	if _, err := os.Stat(filepath.Join(taskDir, relative, file)); err != nil {
		t.Fatalf("file not found: %s", err)
	}
}

func TestGetGetterUrl_Interprolation(t *testing.T) {
	// Create the artifact
	artifact := &structs.TaskArtifact{
		GetterSource: "${NOMAD_META_ARTIFACT}",
	}

	url := "foo.com"
	taskEnv := env.NewTaskEnvironment(mock.Node(), false).SetTaskMeta(map[string]string{"artifact": url})
	act, err := getGetterUrl(taskEnv, artifact)
	if err != nil {
		t.Fatalf("getGetterUrl() failed: %v", err)
	}

	if act != url {
		t.Fatalf("getGetterUrl() returned %q; want %q", act, url)
	}
}

func TestGetArtifact_InvalidChecksum(t *testing.T) {
	// Create the test server hosting the file to download
	ts := httptest.NewServer(http.FileServer(http.Dir(filepath.Dir("./test-fixtures/"))))
	defer ts.Close()

	// Create a temp directory to download into
	taskDir, err := ioutil.TempDir("", "nomad-test")
	if err != nil {
		t.Fatalf("failed to make temp directory: %v", err)
	}
	defer os.RemoveAll(taskDir)

	// Create the artifact with an incorrect checksum
	file := "test.sh"
	artifact := &structs.TaskArtifact{
		GetterSource: fmt.Sprintf("%s/%s", ts.URL, file),
		GetterOptions: map[string]string{
			"checksum": "md5:aaaaaaaaaaaaaaaaaaaaaaaaaaaaaaaa",
		},
	}

	// Download the artifact and expect an error
<<<<<<< HEAD
	taskEnv := env.NewTaskEnvironment(mock.Node(), false)
	logger := log.New(os.Stderr, "", log.LstdFlags)
	if err := GetArtifact(taskEnv, artifact, taskDir, logger); err == nil {
=======
	taskEnv := env.NewTaskEnvironment(mock.Node())
	if err := GetArtifact(taskEnv, artifact, taskDir); err == nil {
>>>>>>> 5387e1ea
		t.Fatalf("GetArtifact should have failed")
	}
}

func createContents(basedir string, fileContents map[string]string, t *testing.T) {
	for relPath, content := range fileContents {
		folder := basedir
		if strings.Index(relPath, "/") != -1 {
			// Create the folder.
			folder = filepath.Join(basedir, filepath.Dir(relPath))
			if err := os.Mkdir(folder, 0777); err != nil {
				t.Fatalf("failed to make directory: %v", err)
			}
		}

		// Create a file in the existing folder.
		file := filepath.Join(folder, filepath.Base(relPath))
		if err := ioutil.WriteFile(file, []byte(content), 0777); err != nil {
			t.Fatalf("failed to write data to file %v: %v", file, err)
		}
	}
}

func checkContents(basedir string, fileContents map[string]string, t *testing.T) {
	for relPath, content := range fileContents {
		path := filepath.Join(basedir, relPath)
		actual, err := ioutil.ReadFile(path)
		if err != nil {
			t.Fatalf("failed to read file %q: %v", path, err)
		}

		if !reflect.DeepEqual(actual, []byte(content)) {
			t.Fatalf("%q: expected %q; got %q", path, content, string(actual))
		}
	}
}

func TestGetArtifact_Archive(t *testing.T) {
	// Create the test server hosting the file to download
	ts := httptest.NewServer(http.FileServer(http.Dir(filepath.Dir("./test-fixtures/"))))
	defer ts.Close()

	// Create a temp directory to download into and create some of the same
	// files that exist in the artifact to ensure they are overridden
	taskDir, err := ioutil.TempDir("", "nomad-test")
	if err != nil {
		t.Fatalf("failed to make temp directory: %v", err)
	}
	defer os.RemoveAll(taskDir)

	create := map[string]string{
		"exist/my.config": "to be replaced",
		"untouched":       "existing top-level",
	}
	createContents(taskDir, create, t)

	file := "archive.tar.gz"
	artifact := &structs.TaskArtifact{
		GetterSource: fmt.Sprintf("%s/%s", ts.URL, file),
		GetterOptions: map[string]string{
			"checksum": "sha1:20bab73c72c56490856f913cf594bad9a4d730f6",
		},
	}

<<<<<<< HEAD
	taskEnv := env.NewTaskEnvironment(mock.Node(), false)
	logger := log.New(os.Stderr, "", log.LstdFlags)
	if err := GetArtifact(taskEnv, artifact, taskDir, logger); err != nil {
=======
	taskEnv := env.NewTaskEnvironment(mock.Node())
	if err := GetArtifact(taskEnv, artifact, taskDir); err != nil {
>>>>>>> 5387e1ea
		t.Fatalf("GetArtifact failed: %v", err)
	}

	// Verify the unarchiving overrode files properly.
	expected := map[string]string{
		"untouched":       "existing top-level",
		"exist/my.config": "hello world\n",
		"new/my.config":   "hello world\n",
		"test.sh":         "sleep 1\n",
	}
	checkContents(taskDir, expected, t)
}<|MERGE_RESOLUTION|>--- conflicted
+++ resolved
@@ -38,14 +38,8 @@
 	}
 
 	// Download the artifact
-<<<<<<< HEAD
-	taskEnv := env.NewTaskEnvironment(mock.Node(), false)
-	logger := log.New(os.Stderr, "", log.LstdFlags)
-	if err := GetArtifact(taskEnv, artifact, taskDir, logger); err != nil {
-=======
 	taskEnv := env.NewTaskEnvironment(mock.Node())
 	if err := GetArtifact(taskEnv, artifact, taskDir); err != nil {
->>>>>>> 5387e1ea
 		t.Fatalf("GetArtifact failed: %v", err)
 	}
 
@@ -79,14 +73,8 @@
 	}
 
 	// Download the artifact
-<<<<<<< HEAD
-	taskEnv := env.NewTaskEnvironment(mock.Node(), false)
-	logger := log.New(os.Stderr, "", log.LstdFlags)
-	if err := GetArtifact(taskEnv, artifact, taskDir, logger); err != nil {
-=======
 	taskEnv := env.NewTaskEnvironment(mock.Node())
 	if err := GetArtifact(taskEnv, artifact, taskDir); err != nil {
->>>>>>> 5387e1ea
 		t.Fatalf("GetArtifact failed: %v", err)
 	}
 
@@ -136,14 +124,8 @@
 	}
 
 	// Download the artifact and expect an error
-<<<<<<< HEAD
-	taskEnv := env.NewTaskEnvironment(mock.Node(), false)
-	logger := log.New(os.Stderr, "", log.LstdFlags)
-	if err := GetArtifact(taskEnv, artifact, taskDir, logger); err == nil {
-=======
 	taskEnv := env.NewTaskEnvironment(mock.Node())
 	if err := GetArtifact(taskEnv, artifact, taskDir); err == nil {
->>>>>>> 5387e1ea
 		t.Fatalf("GetArtifact should have failed")
 	}
 }
@@ -208,14 +190,8 @@
 		},
 	}
 
-<<<<<<< HEAD
-	taskEnv := env.NewTaskEnvironment(mock.Node(), false)
-	logger := log.New(os.Stderr, "", log.LstdFlags)
-	if err := GetArtifact(taskEnv, artifact, taskDir, logger); err != nil {
-=======
 	taskEnv := env.NewTaskEnvironment(mock.Node())
 	if err := GetArtifact(taskEnv, artifact, taskDir); err != nil {
->>>>>>> 5387e1ea
 		t.Fatalf("GetArtifact failed: %v", err)
 	}
 
